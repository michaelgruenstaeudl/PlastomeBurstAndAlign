import bisect
from concurrent.futures import ProcessPoolExecutor, as_completed
from functools import partial
from typing import List, Tuple, Optional, Any, Dict, NamedTuple, Generator
from Bio import SeqIO
from Bio.SeqRecord import SeqRecord
from Bio.SeqFeature import FeatureLocation, CompoundLocation, SeqFeature
from copy import deepcopy
import multiprocessing
import os

# Package imports
from .seqfeature_ops import (PlastidData, PlastidDict, IntergenicDict,
                             GeneFeature, ProteinFeature, IntergenicFeature,
                             IntronFeature, PlastidFeature)
from .logging_ops import Logger, logger as log
from .helpers import split_list


class ExtractAndCollect:
    def __init__(self, plastid_data: PlastidData, user_params: Dict[str, Any]):
        """
        Coordinates the parsing of GenBank flatfiles, the extraction of the contained sequence annotations,
        and the collection of the resulting sequence records in a data structure.

        Args:
            plastid_data: Contains the locations of the files to be parsed,
                and where the extracted records will be stored.
            user_params: Specifications for how the extraction should be performed.
                These are `num_threads`, `out_dir`, `verbose`, and `exclude_fullcds`.
        """
        self.plastid_data = plastid_data
        self.num_threads = user_params.get("num_threads")
        self.out_dir = user_params.get("out_dir")
        self.verbose = user_params.get("verbose")
        self.exclude_cds = user_params.get("exclude_cds")
        self._set_extract_fun()

    def _set_extract_fun(self):
        if self.plastid_data.mode == "cds":
            self._extract_fun = self._extract_cds
        elif self.plastid_data.mode == "igs":
            self._extract_fun = self._extract_igs
        elif self.plastid_data.mode == "int":
            self._extract_fun = self._extract_int
        else:
            log.critical("Undefined extraction mode")
            raise ValueError

    def extract(self):
        """
        Parses all GenBank flatfiles of a given folder and extracts
        all sequence annotations of the type specified by the user for each flatfile.
        """
        log.info(
            f"parsing GenBank flatfiles and extracting their sequence annotations using "
            f"{self.num_threads} processes"
        )

        # Step 0. Extract first genome in list for feature ordering
        if self.plastid_data.order == "seq":
            first_genome = self.plastid_data.files.pop(0)
            nuc_dict, prot_dict = self._extract_recs([first_genome])
            self.plastid_data.add_nucleotides(nuc_dict)
            self.plastid_data.add_proteins(prot_dict)

        # Step 1. Create the data for each worker
        file_lists = split_list(self.plastid_data.files, self.num_threads * 2)

        # Step 2. Use ProcessPoolExecutor to parallelize extraction
        mp_context = multiprocessing.get_context("fork")  # same method on all platforms
        with ProcessPoolExecutor(max_workers=self.num_threads, mp_context=mp_context) as executor:
            future_to_recs = [
                executor.submit(self._extract_recs, file_list) for file_list in file_lists
            ]
            for future in as_completed(future_to_recs):
                nuc_dict, prot_dict = future.result()
                self.plastid_data.add_nucleotides(nuc_dict)
                self.plastid_data.add_proteins(prot_dict)

        # Step 3. Stop execution if no nucleotides were extracted
        if not self.plastid_data.nucleotides.items():
            log.critical(f"No items in main dictionary: {self.out_dir}")
            raise Exception()

    def _extract_recs(self, files: List[str]) -> Tuple[PlastidDict, PlastidDict]:
        def extract_rec(file: str):
            try:
                log.info(f" parsing {os.path.basename(file)}")
                record = SeqIO.read(file, "genbank")
                extract_fun(record)
            except Exception as e:
                log.error(" %r generated an exception: %s" % (os.path.basename(file), e))

        # new logger instance for this child process (multiprocessing assumed)
        Logger.reinitialize_logger(self.verbose)

        # "bind" plastid dictionaries to the record extraction function
        nuc_dict = IntergenicDict() if self.plastid_data.mode == 'igs' else PlastidDict()
        extract_fun = partial(self._extract_fun, nuc_dict=nuc_dict)
        if self.plastid_data.mode.collects_proteins():
            prot_dict = PlastidDict()
            extract_fun = partial(extract_fun, protein_dict=prot_dict)
        else:
            prot_dict = None

        # extract the annotations and collect them in the plastid dictionaries
        for f in files:
            extract_rec(f)
        return nuc_dict, prot_dict

    def _extract_cds(self, rec: SeqRecord, nuc_dict: PlastidDict, protein_dict: PlastidDict):
        """
        Extracts all CDS (coding sequences = genes) from a given sequence record
        """
        for feature in RecordFeatures(rec, self.exclude_cds).cds_feats:
            # Step 1. Extract nucleotide sequence of each gene and add to dictionary
            gene = GeneFeature(rec, feature)
            nuc_dict.add_feature(gene)

            # Step 2. Translate nucleotide sequence to protein and add to dictionary
            protein = ProteinFeature(gene=gene)
            protein_dict.add_feature(protein)

    def _extract_igs(self, rec: SeqRecord, nuc_dict: PlastidDict):
        """
        Extracts all IGS (intergenic spacers) from a given sequence record
        """
        all_genes = RecordFeatures(rec, self.exclude_cds).igs_feats
        subsequent_feat = next(all_genes)
        # Step 1. Loop through genes
        for feature in all_genes:
            current_feat = subsequent_feat
            subsequent_feat = feature

            # Step 2. Make IGS SeqFeature
            igs = IntergenicFeature(rec, current_feat, subsequent_feat)

            # Step 3. Attach IGS to growing dictionary
            nuc_dict.add_feature(igs)

    def _extract_int(self, rec: SeqRecord, nuc_dict: PlastidDict):
        """
        Extracts all INT (introns) from a given sequence record
        """
        for feature in RecordFeatures(rec, self.exclude_cds).int_feats:
            # Step 1.a. If one intron in gene:
            if len(feature.location.parts) == 2:
                intron = IntronFeature(rec, feature)
                nuc_dict.add_feature(intron)

            # Step 1.b. If two introns in gene:
            elif len(feature.location.parts) == 3:
                feature_copy = deepcopy(
                    feature
                )  # Important b/c feature is overwritten in extract_internal_intron()

                intron = IntronFeature(rec, feature)
                nuc_dict.add_feature(intron)

                intron = IntronFeature(rec, feature_copy, 1)
                nuc_dict.add_feature(intron)


class RecordFeatures:
    def __init__(self, record: SeqRecord, exclude_list: Optional[List[str]] = None):
        """
        Returns generators for features in a `SeqRecord`.
        For all generators, ORFs and genes listed in `exclude_list` are filtered out.

        Args:
            record: A genome `SeqRecord`.
            exclude_list: A list of gene names to filter out.
        """
        self._features = record.features
        self.rec_name = record.name
        self.exclude_set = set(exclude_list) if exclude_list else set()

    @property
    def cds_feats(self) -> Generator[SeqFeature, None, None]:
        """
        A generator of CDS features in the record.
        """
        for f in self._features:
            if f.type == "CDS" and self._not_exclude(f):
                yield f

    @property
    def igs_feats(self) -> Generator[SeqFeature, None, None]:
        """
        A generator of IGS features in the record.
        """
        # Note: No need to include "if feature.type=='tRNA'", because all tRNAs are also annotated as genes
        features = [
            f for f in self._features if f.type == "gene" and self._not_exclude(f)
        ]
        # Handle spliced exons
        handler = ExonSpliceHandler(features, self.rec_name)
        handler.resolve()
        for f in features:
            yield f

    @property
    def int_feats(self) -> Generator[SeqFeature, None, None]:
        """
        A generator of IGS features in the record.
        """
        for f in self._features:
            if (f.type == "CDS" or f.type == "tRNA") and self._not_exclude(f):
                yield f

    def _not_exclude(self, feature: SeqFeature) -> bool:
        gene = PlastidFeature.get_gene(feature)
<<<<<<< HEAD
        return gene and gene not in self.exclude_set and "orf" not in gene
=======
        return gene and gene not in self.user_params.get("exclude_fullcds") and "orf" not in gene
>>>>>>> 4496957c


# -----------------------------------------------------------------#


class ExonSpliceHandler:
    def __init__(self, genes: List[SeqFeature], rec_name: str):
        """
        Coordinates the handling of spliced exons.
        Cis and trans-spliced genes are considered separately.

        Args:
            genes: List of gene features.
            rec_name: Name of the record that contains the genes.
        """
        self.feat_rearr = FeatureRearranger(genes, rec_name)

    def resolve(self):
        """
        The handling of compound locations begins with merging the locations of
        cis-spliced genes. During this process, compound location genes qualified as "trans_splicing"
        or containing rps12 are identified and removed from the genes list, as they will be handled next.

        In the second step, the genes identified as trans-spliced are split into multiple simple location
        features. Each of these splits results in a simple location feature for each contiguous location
        of the compound location. All of these simple location features are inserted (or merged) into their
        expected location in the gene list.
        """
        log.info(f"  resolving genes with compound locations in {self.feat_rearr.rec_name}")
        log.info(f"   resolving cis-spliced genes in {self.feat_rearr.rec_name}")
        merger = ExonSpliceMerger(self.feat_rearr)
        merger.merge()
        log.info(f"   resolving trans-spliced genes in {self.feat_rearr.rec_name}")
        insertor = ExonSpliceInsertor(self.feat_rearr)
        insertor.insert()


class FeatureRearranger:
    class FeatureTuple(NamedTuple):
        """
        A tuple that contains a `SeqFeature` as well as other variables
        to assist with manipulating the feature within a features list.
        """
        feature: Optional[SeqFeature] = None
        gene: Optional[str] = None
        is_trans: bool = False
        is_compound: bool = False
        index: int = -1

    def __init__(self, features: List[SeqFeature], rec_name: str):
        """
        An interface to modify the features of a genome record.

        Args:
            features: List of features.
            rec_name: Name of the record that contains the features.
        """
        self._features = features
        self.rec_name = rec_name
        self._set_end_positions()
        self._compound_features: List[SeqFeature] = []
        self._compounds_removed = False
        self._is_sorted = False

    def _set_end_positions(self):
        self._end_positions = [
            f.location.end for f in self._features
        ]

    def _size(self) -> int:
        return len(self._features)

    def _sort(self):
        if not self._is_sorted:
            self._features.sort(key=lambda gene: gene.location.end)
            self._set_end_positions()
            self._is_sorted = True

    def _get_insert_index(self, feature: SeqFeature) -> int:
        # feature list has to be sorted before being able to find index
        self._sort()
        return bisect.bisect_left(self._end_positions, feature.location.end)

    @staticmethod
    def _get_is_trans(feature: SeqFeature, gene: str) -> bool:
        trans_genes = [
            "rps12"
        ]
        return bool(feature.qualifiers.get("trans_splicing")) or gene in trans_genes

    def _tuple_from_feature(self, feature: SeqFeature, index: Optional[int] = None) -> FeatureTuple:
        gene = PlastidFeature.get_safe_gene(feature)
        is_trans = self._get_is_trans(feature, gene)
        is_compound = type(feature.location) is CompoundLocation
        index = self._get_insert_index(feature) if index is None else index
        return self.FeatureTuple(
            feature,
            gene,
            is_trans,
            is_compound,
            index
        )

    def _tuple_from_index(self, index: int) -> FeatureTuple:
        if index < 0 or index >= len(self._features):
            return self.FeatureTuple()
        else:
            feature = self._features[index]
            return self._tuple_from_feature(feature, index)

    def feature_tuples(self, reverse: bool = True) -> Generator[FeatureTuple, None, None]:
        """
        A generator of feature tuples corresponding to the features list.
        By default, the features are returned in the reverse order that they appear in the file.

        Args:
            reverse: A boolean that indicates if the features should be returned in reverse order.

        Returns:
            A generator of feature tuples.
        """
        start = self._size() - 1 if reverse else 0
        end = -1 if reverse else self._size()
        increment = -1 if reverse else 1
        for index in range(start, end, increment):
            yield self._tuple_from_index(index)

    def _remove_compounds(self):
        # find the compound features and remove them from the gene list
        if not self._compounds_removed:
            self._compound_features.extend(
                f for f in self._features if type(f.location) is CompoundLocation
            )
            self._features = [
                f for f in self._features if f not in self._compound_features
            ]
            self._compounds_removed = True

    def simple_features(self) -> Generator[FeatureTuple, None, None]:
        """
        A generator of simple feature tuples created from compound location features.
        If there are simple features, the features list will be sorted by end
        location so that the expected insertion locations can be determined.

        Returns:
            A generator of simple feature tuples.
        """
        self._remove_compounds()
        for f in self._compound_features:
            for p in f.location.parts:
                yield self._tuple_from_feature(
                    SeqFeature(location=p, type=f.type, id=f.id, qualifiers=f.qualifiers)
                )

    def insert(self, feature: FeatureTuple):
        """
        Inserts the feature into the features list.

        Args:
            feature: A feature tuple.
        """
        self._features.insert(feature.index, feature.feature)
        self._end_positions.insert(feature.index, feature.feature.location.end)

    def remove(self, feature: FeatureTuple):
        """
        Removes the feature from the features list.
        Attempting to remove a feature that is not in the list will result in no change.

        Args:
            feature: A feature tuple.
        """
        current = self.get_current(feature)
        if feature == current:
            del self._features[feature.index]
            del self._end_positions[feature.index]
            if feature.is_compound:
                self._compound_features.append(feature.feature)

    def get_previous(self, feature: FeatureTuple) -> FeatureTuple:
        """
        Returns the feature that comes immediately before `feature`.

        Args:
            feature: A feature tuple.

        Returns:
            The previous feature.

        """
        return self._tuple_from_index(feature.index - 1)

    def get_current(self, feature: FeatureTuple) -> FeatureTuple:
        """
        Returns the feature at the current or desired location of `feature`.
        For example, if feature is in the list, what is returned will also be `feature`.
        If the feature is a candidate feature that is not in the list, what will
        be returned is the feature at the location that `feature` should be inserted based on location.

        Args:
            feature:

        Returns:
            The current feature.

        """
        return self._tuple_from_index(feature.index)

    def get_subsequent(self, feature: FeatureTuple) -> FeatureTuple:
        """
        Returns the feature that comes immediately after `feature`.

        Args:
            feature: A feature tuple.

        Returns:
            The subsequent feature.

        """
        return self._tuple_from_index(feature.index + 1)

    def log_position(self, current: FeatureTuple, merge: bool = True):
        """
        Logs the position of `current` within the features list with gene name and location information.

        Args:
            current: A feature tuple.
            merge: A boolean indicating that the associated operation was a merge.
        """
        previous = self.get_previous(current)
        previous_gene = "\t" if not previous.feature else previous.gene
        previous_location = "\t\t\t\t\t" if not previous.feature else previous.feature.location

        subsequent = self.get_subsequent(current)
        subsequent_gene = "\t" if not subsequent.feature else subsequent.gene
        subsequent_location = "\t\t\t\t\t" if not subsequent.feature else subsequent.feature.location

        message_sub = "Merging exons of" if merge else "Repositioning"
        message = f"{message_sub} {current.gene} within {self.rec_name}"
        log.debug(
            f"   {message}\n"
            "-----------------------------------------------------------\n"
            f"\t\t{previous_gene}\t\t\t\t{current.gene}\t\t\t\t{subsequent_gene}\n"
            f"\t{previous_location}\t{current.feature.location}\t{subsequent_location}\n"
            "-----------------------------------------------------------\n"
        )


class ExonSpliceMerger:
    def __init__(self, feat_rearr: FeatureRearranger):
        """
        Coordinates the handling of cis-spliced exons by merging.

        Args:
            feat_rearr: An interface for rearranging features.
        """
        self.feat_rearr = feat_rearr

    def merge(self):
        """
        Locations of compound cis-spliced genes are merged in-place as they occur within the source GenBank file
        (no repositioning of the annotations). Adjacent genes of the same name are assumed to be separately annotated
        cis-spliced genes and merged as well. During this process, compound location annotations qualified as
        "trans_splicing" or containing the gene rps12 (these are known to be trans but are not always qualified as such)
        are removed from the list of gene features, and retained in a separate list.
        """
        feat_tuples = self.feat_rearr.feature_tuples()
        subsequent = next(feat_tuples)
        for current in feat_tuples:
            if current.is_trans:
                self.feat_rearr.remove(current)
            elif current.is_compound:
                self._merge_cis_exons(current)
                # print new alignment
                self.feat_rearr.log_position(current)

            is_same_gene = current.gene == subsequent.gene
            if is_same_gene and not current.is_trans:
                self._merge_adj_exons(current, subsequent)
                # delete merged exon
                self.feat_rearr.remove(subsequent)
                # print new alignment
                self.feat_rearr.log_position(current)

            # update for next iteration
            subsequent = current

    @staticmethod
    def _merge_cis_exons(current: FeatureRearranger.FeatureTuple):
        loc_parts = current.feature.location.parts
        gene_start = min(p.start for p in loc_parts)
        gene_end = max(p.end for p in loc_parts)
        current.feature.location = FeatureLocation(gene_start, gene_end)

    @staticmethod
    def _merge_adj_exons(current: FeatureRearranger.FeatureTuple, subsequent: FeatureRearranger.FeatureTuple):
        gene_start = min(current.feature.location.start, subsequent.feature.location.start)
        gene_end = max(current.feature.location.end, subsequent.feature.location.end)
        current.feature.location = FeatureLocation(gene_start, gene_end)


class ExonSpliceInsertor:
    class TestsTuple(NamedTuple):
        is_same_previous: bool
        is_same_current: bool
        is_after_previous: bool
        is_before_current: bool
        not_overlap: bool
        not_same: bool

    def __init__(self, feat_rearr: FeatureRearranger):
        """
        Coordinates the handling of compound location features using insertion and merging.

        Args:
            feat_rearr: An interface for rearranging features.
        """
        self.feat_rearr = feat_rearr

    def insert(self):
        """
        The genes identified as having compound locations are split into simple location
        features. Each of these splits results in a simple location feature for each contiguous location
        of the compound location.

        We then examine each simple location and insert it into its expected location
        in the gene list. The expected location is determined by comparing the simple feature's end location
        with the end locations of the features in the gene list. If the expected location has no
        overlap with the proceeding and succeeding genes, and the feature is a different gene from those two,
        it is directly inserted into that expected location. Alternatively, if the expected location of the feature
        results in a flanking gene (strictly adjacent or overlapping) to be the same as the gene to be
        inserted they are merged. The merge can occur on the proceeding side, succeeding side, or both.
        When merging the gene location, the start location is minimized and the end location is maximized.
        """
        for insert in self.feat_rearr.simple_features():
            # set appropriate adjacent features
            previous = self.feat_rearr.get_previous(insert)
            current = self.feat_rearr.get_current(insert)

            # checks for how to handle the insert feature
            tests = self._get_adj_tests(previous, insert, current)

            # directly reposition if possible
            if tests.not_overlap and tests.not_same:
                self.feat_rearr.insert(insert)
                self.feat_rearr.log_position(insert, False)
            # attempt to resolve by merging
            else:
                self._try_merging(previous, insert, current, tests)

    def _get_adj_tests(
            self,
            previous: FeatureRearranger.FeatureTuple,
            insert: FeatureRearranger.FeatureTuple,
            current: FeatureRearranger.FeatureTuple
    ) -> TestsTuple:
        is_same_previous = previous.gene == insert.gene
        is_same_current = current.gene == insert.gene
        is_after_previous = not previous or previous.feature.location.end < insert.feature.location.start
        is_before_current = not current or insert.feature.location.end < current.feature.location.start
        not_overlap = is_after_previous and is_before_current
        not_same = not is_same_previous and not is_same_current
        tests_tuple = self.TestsTuple(
            is_same_previous,
            is_same_current,
            is_after_previous,
            is_before_current,
            not_overlap,
            not_same
        )
        return tests_tuple

    def _try_merging(
            self,
            previous: FeatureRearranger.FeatureTuple,
            insert: FeatureRearranger.FeatureTuple,
            current: FeatureRearranger.FeatureTuple,
            tests: TestsTuple
    ):
        is_merged = False
        gene_start = insert.feature.location.start
        gene_end = insert.feature.location.end

        # if insert and current feature are the same gene, and insert starts before current,
        # remove current feature, and update ending location
        if tests.is_same_current and insert.feature.location.start < current.feature.location.start:
            gene_end = current.feature.location.end
            self.feat_rearr.remove(current)
            is_merged = True

        # if insert and previous feature are the same gene,
        # use the smaller start location, and remove previous feature
        if tests.is_same_previous:
            gene_start = min(gene_start, previous.feature.location.start)
            self.feat_rearr.remove(previous)
            # elements in list will shift to left, so update index
            insert.index -= 1
            is_merged = True

        # perform insertion if needed
        if is_merged:
            # updated feature to insert
            insert.feature.location = FeatureLocation(gene_start, gene_end)
            # insert
            self.feat_rearr.insert(insert)
            self.feat_rearr.log_position(insert)


# -----------------------------------------------------------------#


class DataCleaning:
    def __init__(self, plastid_data: PlastidData, user_params: Dict[str, Any]):
        """
        Coordinates the cleaning (removal) of dictionary regions based on properties of the regions.

        Args:
            plastid_data: Plastid data to be cleaned.
            user_params: Specifications for how the cleaning process should be performed.
                These are `min_seq_length`, `min_num_taxa`, and `exclude_region`.
        """
        self.plastid_data = plastid_data
        self.min_num_taxa = user_params.get("min_num_taxa")
        self.min_seq_length = user_params.get("min_seq_length")
        self.exclude_region = user_params.get("exclude_region")

    def clean(self):
        """
        Cleans the nucleotide and protein dictionaries according to user specifications.
        Specifically, this removes regions that are below the threshold of
        `min_seq_length` or `min_num_taxa`.
        Additionally, any regions specified in `exclude_region` are removed.
        """
        log.info("cleaning extracted sequence annotations")
        if self.exclude_region:
            log.info(
                f"  removing excluded regions"
            )
        log.info(
            f"  removing annotations that occur in fewer than {self.min_num_taxa} taxa"
        )
        log.info(
            f"  removing annotations whose longest sequence is shorter than {self.min_seq_length} bp"
        )
        for feat_name, rec_list in list(self.plastid_data.nucleotides.items()):
            self._remove_excluded(feat_name)
            self._remove_infreq(feat_name, rec_list)
            self._remove_short(feat_name, rec_list)

    def _remove_short(self, feat_name: str, rec_list: List[SeqRecord]):
        longest_seq = max([len(s.seq) for s in rec_list])
        if longest_seq < self.min_seq_length:
            log.info(f"    removing {feat_name} for not reaching the minimum sequence length defined")
            self.plastid_data.remove_nuc(feat_name)

    def _remove_infreq(self, feat_name: str, rec_list: List[SeqRecord]):
        if len(rec_list) < self.min_num_taxa:
            log.info(f"    removing {feat_name} for not reaching the minimum number of taxa defined")
            self.plastid_data.remove_nuc(feat_name)

    def _remove_excluded(self, feat_name: str):
        if feat_name in self.exclude_region:
            log.info(f"    removing {feat_name} for being in exclusion list")
            self.plastid_data.remove_nuc(feat_name)<|MERGE_RESOLUTION|>--- conflicted
+++ resolved
@@ -33,7 +33,7 @@
         self.num_threads = user_params.get("num_threads")
         self.out_dir = user_params.get("out_dir")
         self.verbose = user_params.get("verbose")
-        self.exclude_cds = user_params.get("exclude_cds")
+        self.exclude_cds = user_params.get("exclude_fullcds")
         self._set_extract_fun()
 
     def _set_extract_fun(self):
@@ -211,11 +211,7 @@
 
     def _not_exclude(self, feature: SeqFeature) -> bool:
         gene = PlastidFeature.get_gene(feature)
-<<<<<<< HEAD
         return gene and gene not in self.exclude_set and "orf" not in gene
-=======
-        return gene and gene not in self.user_params.get("exclude_fullcds") and "orf" not in gene
->>>>>>> 4496957c
 
 
 # -----------------------------------------------------------------#
